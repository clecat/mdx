--- conflicted
+++ resolved
@@ -244,7 +244,6 @@
     close_out oc;
     let output = match output with None -> "-" | Some o -> o in
     Fmt.pr "Generating %s...\n%!" output;
-<<<<<<< HEAD
     Fmt.kstrf
       Sys.command
       (* "pandoc \
@@ -255,9 +254,6 @@
       tmp output *)
       "omd -o %s -- %s"
       output tmp
-=======
-    omd tmp output
->>>>>>> e04a42fd
 
 open Cmdliner
 
